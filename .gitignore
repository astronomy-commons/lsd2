--- conflicted
+++ resolved
@@ -7,11 +7,8 @@
 .eggs/
 eggs/
 *.egg-info/
-<<<<<<< HEAD
 dist/
 build/
-=======
 
 # vscode
-.vscode/
->>>>>>> b575e5bf
+.vscode/