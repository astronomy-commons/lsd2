--- conflicted
+++ resolved
@@ -118,18 +118,13 @@
 
     cat_dfs = []
     files = os.listdir(os.path.join(output_dir))
-<<<<<<< HEAD
 
     #so it doesn't re-concatenate the original catalog, if partition isn't re-ran
     files = [x for x in files if x not in ['catalog.parquet', 'neighbors.parquet']]
-    if len(files) == 1:
-        fn = os.path.join(output_dir, files[0])
-=======
     catalog_files = list(filter(lambda f: len(f) > 15 and f[-15:] == 'catalog.parquet', files))
     neighbor_files = list(filter(lambda f: len(f) > 16 and f[-16:] == 'neighbor.parquet', files))
     if len(catalog_files) == 1:
         fn = os.path.join(output_dir, catalog_files[0])
->>>>>>> 0c0de10d
         df = pd.read_parquet(fn, engine='pyarrow')
 
         df["_ID"] = util.compute_index(df[ra_kw].values, df[dec_kw].values, order=14)
@@ -142,10 +137,9 @@
         os.remove(fn)
         #shutil.copyfile(fn, new_fn)
     else:
-<<<<<<< HEAD
-        #for f in files:
+        #for f in catalog_files:
         #    fn = os.path.join(output_dir, f)
-        #    dfs.append(pd.read_parquet(fn, engine='pyarrow'))
+        #    cat_dfs.append(pd.read_parquet(fn, engine='pyarrow'))
         #    os.remove(fn)
 
         #df = pd.concat(dfs, sort=False)
@@ -158,14 +152,7 @@
         df.set_index("_ID", inplace=True)
         df.sort_index(inplace=True)
 
-=======
-        for f in catalog_files:
-            fn = os.path.join(output_dir, f)
-            cat_dfs.append(pd.read_parquet(fn, engine='pyarrow'))
-            os.remove(fn)
-
         df = pd.concat(cat_dfs, sort=False)
->>>>>>> 0c0de10d
         output_fn = os.path.join(output_dir, 'catalog.parquet')
         df.to_parquet(output_fn)
         for f in df_files:
@@ -174,9 +161,6 @@
     nsources = len(df)
     #return {uniq:nsources}
     del df
-<<<<<<< HEAD
-    return 0 
-=======
     del cat_dfs
 
     nei_dfs = []
@@ -201,7 +185,6 @@
     del nei_dfs
 
     return 0
->>>>>>> 0c0de10d
 
 
 def _to_hips(df, hipsPath, base_filename):
@@ -514,48 +497,6 @@
                 out[c1_md['ra_kw']], out[c1_md['dec_kw']],
                 out[c2_md['ra_kw']], out[c2_md['dec_kw']]
             )
-<<<<<<< HEAD
-=======
-
-            #Sometimes the c1_df or c2_df contain zero sources
-            # after culling
-            if len(c1_df) and len(c2_df):
-
-                #calculate the xy gnomonic positions from the
-                # pixel's center for each dataframe
-                xy1 = util.frame_gnomonic(c1_df, c1_md, clon, clat)
-                xy2 = util.frame_gnomonic(c2_df, c2_md, clon, clat)
-
-                #construct the KDTree from the comparative catalog: c2/xy2
-                tree = KDTree(xy2, leaf_size=2)
-                #find the indicies for the nearest neighbors
-                #this is the cross-match calculation
-                dists, inds = tree.query(xy1, k=n_neighbors)
-
-                #numpy indice magic for the joining of the two catalogs
-                outIdx = np.arange(len(c1_df)*n_neighbors) # index of each row in the output table (0... number of output rows)
-                leftIdx = outIdx // n_neighbors            # index of the corresponding row in the left table (0, 0, 0, 1, 1, 1, 2, 2, 2, ...)
-                rightIdx = inds.ravel()                    # index of the corresponding row in the right table (22, 33, 44, 55, 66, ...)
-                out = pd.concat(
-                    [
-                        c1_df.iloc[leftIdx].reset_index(drop=True),   # select the rows of the left table
-                        c2_df.iloc[rightIdx].reset_index(drop=True)   # select the rows of the right table
-                    ], axis=1)  # concat the two tables "horizontally" (i.e., join columns, not append rows)
-
-                #save the order/pix/and distances for each nearest neighbor
-                out['hips_k'] = order
-                out['hips_pix'] = pix
-                out["_DIST"] =util.gc_dist(
-                    out[c1_md['ra_kw']], out[c1_md['dec_kw']],
-                    out[c2_md['ra_kw']], out[c2_md['dec_kw']]
-                )
-
-                #cull the return dataframe based on the distance threshold
-                out = out.loc[out['_DIST'] < dthresh]
-                retdfs.append(out)
-                #memory management
-                del out, dists, inds, outIdx, leftIdx, rightIdx, xy1, xy2
->>>>>>> 0c0de10d
 
             #cull the return dataframe based on the distance threshold
             out = out.loc[out['_DIST'] < dthresh]
